--- conflicted
+++ resolved
@@ -11,17 +11,6 @@
 
 impl MinMax {
     pub fn new(bits: BitVec<u8>, block_size: usize) -> MinMax {
-<<<<<<< HEAD
-        let n = bits.len() as usize;
-
-        let mut number_of_blocks = 0;
-
-        if n % block_size != 0 {
-            number_of_blocks = n/block_size + 1;
-        }
-        else {
-            number_of_blocks = n/block_size;
-=======
         let bits_len = bits.len() as usize;
 
         let mut number_of_blocks = 0;
@@ -31,7 +20,6 @@
         }
         else {
             number_of_blocks = bits_len/block_size;
->>>>>>> c6566184
         }
 
         let max_blocks = pow(2, ceil(log2(number_of_blocks)));
@@ -52,11 +40,7 @@
         let mut number_min_excess = 0;
         let mut max_excess = 0;
 
-<<<<<<< HEAD
-        for bit_index in 0..bits.len() {
-=======
         for bit_index in 0..bits_len {
->>>>>>> c6566184
             if bit_index % (block_size - 1) == 0 {
                 //Werte in Node speichern
 
@@ -72,18 +56,6 @@
             block_size,
             heap,
         }
-    }
-
-    pub fn excess (u64: index) -> Result<u64, NodeError> {
-        unimplemented!();
-    }
-
-    pub fn find_close(u64: index) -> Result<u64, NodeError> {
-        unimplemented!();
-    }
-
-    pub fn enclose(u64: index) -> Result<u64, NodeError> {
-        unimplemented!();
     }
 
     pub fn excess (u64: index) -> Result<u64, NodeError> {
