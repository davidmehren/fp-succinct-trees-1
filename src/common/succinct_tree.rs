use std::fmt::Debug;
use id_tree::Tree;
use bit_vec::BitVec;

pub trait SuccinctTree<T>: Debug {
    fn is_leaf(&self, index: u64) -> bool;
    fn parent(&self, index: u64) -> bool;
    fn first_child(&self, index: u64) -> Option<u64>;
    fn next_sibling(&self, index: u64) -> Option<u64>;
    fn from_id_tree(tree: Tree<i32>) -> T;

<<<<<<< HEAD
    ///  Prüft ob ein Bitvector ein gültiger SuccinctTree ist,
    /// anhand des gültige Exzesses und der Anzahl öffnender und schließender Klammern
=======
    ///  Prüft ob ein Bitvector ein gültiger SuccinctTree ist, anhand des gültige Exzesses und
    /// der Anzahl öffnender und schließender Klammern
>>>>>>> 6a9abb1f
    fn is_valid(bitvec: BitVec) -> bool {
        let mut excess : u64 = 0;
        for i  in 0..bitvec.len() {
            let x = bitvec.get(i).unwrap();
            if x {
                excess = excess + 1;
            } else {
                excess = excess - 1;
            }
            if excess == 0 && i < bitvec.len() {
                return false
            }
        }
        if excess != 0 {
            return false
        }
        true
    }

}<|MERGE_RESOLUTION|>--- conflicted
+++ resolved
@@ -9,13 +9,8 @@
     fn next_sibling(&self, index: u64) -> Option<u64>;
     fn from_id_tree(tree: Tree<i32>) -> T;
 
-<<<<<<< HEAD
-    ///  Prüft ob ein Bitvector ein gültiger SuccinctTree ist,
-    /// anhand des gültige Exzesses und der Anzahl öffnender und schließender Klammern
-=======
     ///  Prüft ob ein Bitvector ein gültiger SuccinctTree ist, anhand des gültige Exzesses und
     /// der Anzahl öffnender und schließender Klammern
->>>>>>> 6a9abb1f
     fn is_valid(bitvec: BitVec) -> bool {
         let mut excess : u64 = 0;
         for i  in 0..bitvec.len() {
@@ -26,11 +21,11 @@
                 excess = excess - 1;
             }
             if excess == 0 && i < bitvec.len() {
-                return false
+                false
             }
         }
         if excess != 0 {
-            return false
+            false
         }
         true
     }
